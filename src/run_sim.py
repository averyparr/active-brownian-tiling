from typing import Tuple, List
import jax
import re
import os

from numpy import array as np_convert_to_array

from visualization import get_parameter_report

np_objarr = lambda x: np_convert_to_array(x,dtype="object")

from collisions import collide_ow

from collections.abc import Iterable
import jax.numpy as jnp
from jax import random as rand
from jax import jit

import matplotlib.pyplot as plt

from tqdm import trange

from constants import *

from objects import ConvexPolygon, convex_polygon,glue_polygons_together


from visualization import animate_particles

# Create a regular expression pattern to match "yes" or "no" and their variants
yes_no_pattern = re.compile(r'^(y|yes|yeah|yup|yea|no|n|nope)$', re.IGNORECASE)

MANY = 20


initial_random_key = rand.PRNGKey(678912390)

def rotation_noise(rand_key, num_particles: int, rotation_diffusion: float, dt: float) -> Tuple[jnp.ndarray,jnp.ndarray]:
    r"""
    Computes `\delta`-correlated noise used to cause drift in `\theta(t)`.
    Becaus we work in discrete-time, we must ensure that 

    `\int_0^T \langle \xi(t)\xi(t')\rangle = 2D_R`

    We will draw our `\xi` values as IID zero-mean Gaussians, so two values of
    `\xi(t)`, `\xi(t')` will never be correlated, except when `t=t'`. But 
    to ensure that the integral takes on the correct value, we must recall that
    if `\xi` is Norm(0, `\sigma`) distributed, then because it takes this value
    for our discrete time `dt`, we have
    
    `\int_0^T \langle \xi^2(t)\rangle dt = dt\sigma^2 = 2D_R`

    so we must draw our noise terms from a Norm(0,`\sqrt{2D_R/dt}`) distribution.
    """

    key, new_key = rand.split(rand_key)

    return new_key, rand.normal(key, (num_particles,), float) * jnp.sqrt(2*rotation_diffusion / dt)

def translation_noise(rand_key, num_particles: int, translation_diffusion: float, dt: float) -> Tuple[jnp.ndarray,jnp.ndarray]: 
    r"""
    Computes `\delta`-correlated noise used to cause drift in `r(t)`. 
    Because we work in discrete-time, we must ensure that 

    `\int_0^T \langle\zeta(t)\zeta(t')\rangle = 2D_T`

    We will draw our `\zeta` values as IID zero-mean 2D Gaussians, so two components
    `\zeta_i(t)`, `\zeta_j(t')` will never be correltated unless `t=t'` and `i=j`. 
    But to ensure that the integral takes on the correct value, we must recall that
    if our `\zeta_i` is Norm(0,`\sigma`) distributed, then for discrete time 

    `\int_0^T\langle \xi^2_i(t)\rangle dt = dt\sigma^1 = 2D_T`

    so we must draw our noise terms from a Norm(0,`\sqrt{2D_T}/dt`) distribution. 
    """

    key, new_key = rand.split(rand_key)

    return new_key, rand.normal(key, (num_particles,2), float) * jnp.sqrt(2*translation_diffusion / dt)

def get_derivatives(
        r: jnp.ndarray, 
        theta: jnp.ndarray,

        rand_key: jnp.ndarray,
        sim_params: dict = {},
        ) -> Tuple[jnp.ndarray, jnp.ndarray, jnp.ndarray]:
    num_particles = r.shape[0]

    dt =                                 sim_params.get("dt",DEFAULT_DT)
    v0 =                                 sim_params.get("v0",DEFAULT_V0)
    translation_gamma =                  sim_params.get("translation_gamma",DEFAULT_TRANSLATION_GAMMA)
    translation_diffusion =              sim_params.get("translation_diffusion",DEFAULT_TRANSLATION_DIFFUSION)
    rotation_gamma =                     sim_params.get("rotation_gamma",DEFAULT_ROTATION_GAMMA)
    rotation_diffusion =                 sim_params.get("rotation_diffusion",DEFAULT_ROTATION_DIFFUSION)
    omega =                              sim_params.get("omega",DEFAULT_OMEGA)

    heading_vector = jnp.array([jnp.cos(theta),jnp.sin(theta)]).transpose()
    rand_key, zeta = translation_noise(rand_key,num_particles,translation_diffusion,dt)
    r_dot = v0 * heading_vector + zeta/translation_gamma # should have shape (n,2).

    rand_key, xi = rotation_noise(rand_key, num_particles, rotation_diffusion, dt)
    theta_dot = omega + xi/rotation_gamma

    return rand_key, r_dot, theta_dot
get_derivatives = jit(get_derivatives)

def run_sim(
        initial_positions: jnp.ndarray, 
        initial_heading_angles: jnp.ndarray,
        polygons: List[ConvexPolygon],
        centroids: List[jnp.ndarray],
        sim_params: dict = {},
        hell: bool = False
        ) -> jnp.ndarray: 
    r"""
    We work with two-dimensional Active Brownian Particles (ABPs). 
    These have a preferred direction of motion, parametrized by a 
    heading variable `\theta(t)` and a constant preferred velocity v0. 

    These particles work in the overdamped limit, where forces translate
    directly into velocities, scaled by the drag coefficient `gamma`. 
    The translational equation of motion for our ABPs is given by 

    `\gamma_T (\dot{r} - v_0n(t)) = \zeta(t)`

    where `\zeta(t)` is a zero-mean, `\delta`-correlated noise term: 

    `\langle \zeta_i(t)\zeta_j(t')\rangle = 2D_T \delta(t-t')\delta_{ij}`. 

    and `n(t) = [\cos(\theta(t)),\sin(\theta(t))]` is the heading vector
    for the ABP. The particle also experiences drift in its heading, which
    we assume is primarily diffusive: 

    `\gamma_R(\dot{\theta} -\omega) = \xi(t)`

    where `\xi(t)` is another `\delta`-correlated zero mean rotation term: 

    `\langle \xi(t)\xi(t')\rangle = 2D_R \delta(t-t')`

    and `\omega` is a natural rotation rate. These particles are also assumed
    to completely re-assign their heading on a Unif[0,2`\pi`] distribution with
    Poisson-like dynamics, parametrized by `p` the rate of transition per unit
    time.
    """

    use_jit =                           sim_params.get("use_jit", True)
    num_particles =                     sim_params.get("num_particles",DEFAULT_NUM_PARTICLES)
    dt =                                sim_params.get("dt",DEFAULT_DT)
    total_time =                        sim_params.get("total_time",DEFAULT_TOTAL_TIME)
    tumble_rate =                       sim_params.get("tumble_rate",DEFAULT_TUMBLE_RATE)
    return_history =                    sim_params.get("return_history", DEFAULT_RETURN_HISTORY)
    timesteps_per_frame =               sim_params.get("timesteps_per_frame",DEFAULT_TIMESTEPS_PER_FRAME)

    assert timesteps_per_frame % MANY == 0

    r_history = []
    theta_history = []
    poly_vertex_history = []
    poly_com_history = []
    poly_angle_history = []

    angles = [0. for _ in polygons]

    for _ in polygons:
        poly_vertex_history.append([])
        poly_com_history.append([])
        poly_angle_history.append([])
        

    rand_key = initial_random_key

    num_steps = int(total_time / dt/MANY)
    
    if hell:
        r_hell = jnp.zeros((num_particles,2),float)
        hell_q = jnp.zeros((num_particles,),float)
    else:
        r_hell = None
        hell_q = None

    r = initial_positions.copy()[:num_particles]
    theta = initial_heading_angles.copy()[:num_particles]

    assert r.shape == (sim_params["num_particles"],2)

    r_history.append(r)
    theta_history.append(theta)
    for i,poly in enumerate(polygons):
        poly_vertex_history[i].append(poly.get_vertices(centroids[i], angles[i]))
        poly_com_history[i].append(centroids[i])
        poly_angle_history[i].append(angles[i])
    

    # We know that angle reassignment is done as a Poisson process, so the time
    # between events is distributed as Expo(tumble_rate).
    
    key, rand_key = rand.split(rand_key)
    time_until_angle_reassignment = rand.exponential(key,(num_particles,),float) / tumble_rate
    next_reassignment_all_particles = (time_until_angle_reassignment/dt).astype(jnp.int32)
    next_reassignment_event = jnp.min(next_reassignment_all_particles)

    for step in trange(num_steps):
        if use_jit:
            sim_update_chunk = _jit_do_many_sim_steps(rand_key, r, theta, sim_params, polygons, centroids, angles, hell_q, r_hell)
        else:
            sim_update_chunk = do_many_sim_steps(rand_key, r, theta, sim_params, polygons, centroids, angles, hell_q, r_hell)

        rand_key, r, theta, centroids, angles, r_hell = sim_update_chunk

        if step % int(timesteps_per_frame/MANY) == 0 and return_history:
            r_history.append(r)
            theta_history.append(theta)
            for i,poly in enumerate(polygons):
                poly_vertex_history[i].append(poly.get_vertices(centroids[i], angles[i]))
                poly_angle_history[i].append(angles[i])
                poly_com_history[i].append(centroids[i])

        if step >= next_reassignment_event:
            reassign_which_particles = (step>=next_reassignment_all_particles)
            num_reassignments = jnp.count_nonzero(reassign_which_particles)
            
            key, rand_key = rand.split(rand_key)
            new_thetas = rand.uniform(key,(num_reassignments,),float,0.,2*jnp.pi)
            theta = theta.at[reassign_which_particles].set(new_thetas)
            
            key, rand_key = rand.split(rand_key)
            next_reassignment_of_reassigned_particles = step + (rand.exponential(key,(num_reassignments,),float) / tumble_rate / dt).astype(jnp.int32)
            next_reassignment_all_particles = next_reassignment_all_particles.at[reassign_which_particles].set(next_reassignment_of_reassigned_particles)

            next_reassignment_event = jnp.min(next_reassignment_all_particles)

    if return_history:
        return (jnp.array(r_history), jnp.array(theta_history),
                poly_vertex_history,poly_com_history, poly_angle_history, r_hell)
    else:
<<<<<<< HEAD
        return r, theta, [sub_poly.get_vertices(centroids[i]+sub_com,angles[i]) for i,poly in enumerate(polygons) for sub_poly,sub_com in zip(poly.polygon_list,poly.get_relative_centroids(angles[i]))]
=======
        return r, theta, [sub_poly.get_vertices(centroids[i] + sub_com,angles[i]) for i,poly in enumerate(polygons) for sub_poly,sub_com in zip(poly.polygon_list,poly.get_relative_centroids(angles[i]))]
        
        # return r, theta, [poly.get_vertices(centroids[i],angles[i]) for i,poly in enumerate(polygons)]
>>>>>>> 1bf7ad9b

def do_many_sim_steps(
        rand_key: jnp.ndarray, 
        r: jnp.ndarray, 
        theta: jnp.ndarray, 
        sim_params: dict, 
        polygons: List[ConvexPolygon],
        centroids: List[jnp.ndarray], 
        angles: List[float],
        hell_q: jnp.ndarray = None,
        r_hell: jnp.ndarray = None,
        hell_cutoff: float = 0.1
        ) -> Tuple[jnp.ndarray,jnp.ndarray,jnp.ndarray]:
    
    dt = sim_params.get("dt", DEFAULT_DT)
    box_size = sim_params.get("box_size", DEFAULT_BOX_SIZE)
    translation_gamma = sim_params.get("translation_gamma", DEFAULT_TRANSLATION_GAMMA)
    pbc_size = sim_params.get("pbc_size", DEFAULT_PERIODIC_BOUNDARY_SIZE)

    for sub_step in range(MANY):
        rand_key, r_dot, theta_dot = get_derivatives(r,theta,rand_key,sim_params)
        delta_r = r_dot * dt
        delta_theta = theta_dot * dt
        for poly_indx, poly in enumerate(polygons):
            mpv_corrections = poly.get_min_particle_push_vector(centroids[poly_indx], angles[poly_indx], r)
            poly_com_adjustment = -jnp.sum(mpv_corrections,axis=0) * translation_gamma / poly.pos_gamma
            poly_angle_adjustment = poly.get_rotation_from_wall_particle_interaction(centroids[poly_indx], angles[poly_indx], r, mpv_corrections, translation_gamma)

            delta_r += mpv_corrections
            centroids[poly_indx] += poly_com_adjustment
            angles[poly_indx] += poly_angle_adjustment
            
            wall_com_correction, wall_rot_correction = collide_ow(poly, centroids[poly_indx], angles[poly_indx], box_size/2) # correct for object-wall collisions
            angles[poly_indx] += wall_rot_correction
            centroids[poly_indx] += wall_com_correction * 0.1

            for op_indx in range(poly_indx):
                correct_op, correct_poly = polygons[op_indx].collide_oo_wrapper(centroids[op_indx],angles[op_indx],poly,centroids[poly_indx],angles[poly_indx])
                centroids[poly_indx] -= correct_poly
                centroids[op_indx] -= correct_op
                
            if r_hell is not None:
                hell_q = hell_q + poly.hell_query(centroids[poly_indx], angles[poly_indx], r, cutoff=hell_cutoff)
        
        
        r = jax.lax.clamp(-box_size/2,r + delta_r,box_size/2)
        theta = theta + delta_theta
        
        if pbc_size is not None:
            r = jnp.mod(r + pbc_size/2., pbc_size) - pbc_size/2.
            
        if r_hell is not None:
            r_abs = jnp.abs(r)
            hell_q += jnp.max(jnp.heaviside(hell_cutoff - (box_size/2 - r_abs), 0.), axis=1) # Summon demons from the walls
            
            hell_q = jax.lax.clamp(0., hell_q - 1., 1.) # Only send particles with multiple collisions to hell
            r_hell += jnp.outer(hell_q, jnp.array([0.,-(box_size * 2.)])) # Hell is below the box
            r += r_hell
        
    return rand_key, r, theta, centroids, angles, r_hell
_jit_do_many_sim_steps = jit(do_many_sim_steps)

def get_initial_fill_shape(
        geometry_name: str,
        shape_list: List[jnp.ndarray], 
        box_size: float,
        overwrite_cache: bool = False,
        sim_params: dict = {},
        ) -> Tuple[jnp.ndarray,jnp.ndarray]:
    num_particles = sim_params.get("num_particles",DEFAULT_NUM_PARTICLES)
    while True:
        if os.path.exists(os.path.join(PROJECT_DIR,"particle_distributions",f"{geometry_name}_r.npy")) and not overwrite_cache:
            initial_positions = jnp.load(os.path.join(PROJECT_DIR,"particle_distributions",f"{geometry_name}_r.npy"),allow_pickle=True)
            initial_headings = jnp.load(os.path.join(PROJECT_DIR,"particle_distributions",f"{geometry_name}_theta.npy"),allow_pickle=True)
            comparison_list = jnp.load(os.path.join(PROJECT_DIR,"particle_distributions",f"{geometry_name}_shape.npy"),allow_pickle=True)
            
            try:
                assert jnp.all(jnp.array([jnp.allclose(shape,shape_to_compare) for shape,shape_to_compare in zip(shape_list,comparison_list)]))
                # Break out of while loop if assertion passes
                break
            except:
                clear_cache = input('Mismatch between shape and cached version. Clear cache? [Y/n]: ') or "y"
                if yes_no_pattern.match(clear_cache):
                    if clear_cache.lower() in ['y', 'yes', 'yeah', 'yup', 'yea']:
                        for filename in os.listdir(os.path.join(PROJECT_DIR, 'particle_distributions')):
                            # Check if the filename contains the shape name
                            if geometry_name in filename:
                                # Remove the file
                                os.remove(os.path.join(PROJECT_DIR, 'particle_distributions', filename))
                        overwrite_cache = True
                    else:
                        raise AssertionError('Fatal mismatch between shape and cached version.')
                else:
                    # User input is invalid
                    print("Invalid input. Please enter 'yes' or 'no'.")
        else:
            poly_and_com_list = [convex_polygon(shape, return_centroid=True) for shape in shape_list]
            
            rand_key = initial_random_key
            initial_positions = rand.uniform(rand_key,(DEFAULT_NUM_PARTICLES,2), float,-box_size/2,box_size/2)
            initial_headings = rand.uniform(rand_key,(DEFAULT_NUM_PARTICLES,),float,0,2*jnp.pi)
            
            which_are_inside = jnp.any(jnp.array([poly.is_inside(com,0.,initial_positions) for poly,com in poly_and_com_list]),axis=0)

            while jnp.count_nonzero(which_are_inside)!=0:
                print(f"Refreshing again. {jnp.count_nonzero(which_are_inside)} remain.")
                rand_key, key = rand.split(rand_key)
                
                valid_initial_conditions = initial_positions[jnp.logical_not(which_are_inside)]
                new_initial_positions = rand.uniform(key,(jnp.count_nonzero(which_are_inside),2),float,-box_size/2,box_size/2)
                
                initial_positions = jnp.concatenate((valid_initial_conditions, new_initial_positions), axis=0)
                which_are_inside = jnp.any(jnp.array([poly.is_inside(com,0.,initial_positions) for poly,com in poly_and_com_list]),axis=0)
            
            jnp.save(os.path.join(PROJECT_DIR, f"particle_distributions/{geometry_name}_r.npy"),initial_positions,allow_pickle=True)
            jnp.save(os.path.join(PROJECT_DIR, f"particle_distributions/{geometry_name}_theta.npy"),initial_headings,allow_pickle=True)
            jnp.save(os.path.join(PROJECT_DIR, f"particle_distributions/{geometry_name}_shape.npy"),np_objarr(shape_list),allow_pickle=True)

            # Break out of while loop if cache clear corrects assertion error
            break

    return initial_positions[:num_particles],initial_headings[:num_particles]



# AVERY WHY DID YOU DEFINE GLOBAL VARIABLES IN THE RUN PARAMETERS AAAAAAAA
# LOOK AT ME I'M A GOOD LITTLE BOY


def main():
    # t1 = jnp.array([[-10.,-10.],[10.,-10.],[5.,-5],[-10.,-5]])
    # t2 = jnp.array([[-10.,-10.],[-5.,-10.],[-5.,5.],[-10.,10.]])

    # t3 = jnp.array([[-10.,-10.],[10.,-10.],[5.,-5],[-10.,-5]]) - jnp.array([6.,6.])
    # t4 = jnp.array([[-10.,-10.],[-5.,-10.],[-5.,5.],[-10.,10.]]) - jnp.array([6.,6.])

    # r_0, theta_0 = get_initial_fill_shape(
    #     "two_arrows",
    #     [t1, t2, t3, t4],
    #     DEFAULT_BOX_SIZE,
    #     overwrite_cache=True
    #     )

    # glu1, c1 = glue_polygons_together([t1,t2])
    # glu2, c2 = glue_polygons_together([t3,t4])


    mono_sub_1 = jnp.array([[1.25, 0.433013],[0.5, 0.866025],[-0.25, 0.433013],[0., 0.],[1.,0.]]) * 5 + jnp.array([[5,5]])
    mono_sub_2 = jnp.array([[1.25, 0.433013],[2., 0.],[2.75, 0.433013],[2.5, 0.866025],[1.5, 0.866025]]) * 5 + jnp.array([[5,5]])
    mono_sub_3 = jnp.array([[1., 1.73205],[0.5, 1.73205],[0.5, 0.866025],[1.25, 0.433013],[1.5, 0.866025]]) * 5 + jnp.array([[5,5]])
    mono_sub_4 = jnp.array([[2., 0.866025],[2., 1.73205],[1.25, 2.16506],[1., 1.73205],[1.5, 0.866025]]) * 5 + jnp.array([[5,5]])
    
    mono2_sub_1 = jnp.array([[1.25, 0.433013],[0.5, 0.866025],[-0.25, 0.433013],[0., 0.],[1.,0.]]) * 5 + jnp.array([[-10,-10]])
    mono2_sub_2 = jnp.array([[1.25, 0.433013],[2., 0.],[2.75, 0.433013],[2.5, 0.866025],[1.5, 0.866025]]) * 5 + jnp.array([[-10,-10]])
    mono2_sub_3 = jnp.array([[1., 1.73205],[0.5, 1.73205],[0.5, 0.866025],[1.25, 0.433013],[1.5, 0.866025]]) * 5 + jnp.array([[-10,-10]])
    mono2_sub_4 = jnp.array([[2., 0.866025],[2., 1.73205],[1.25, 2.16506],[1., 1.73205],[1.5, 0.866025]]) * 5 + jnp.array([[-10,-10]])
    
    mono3_sub_1 = jnp.array([[1.25, 0.433013],[0.5, 0.866025],[-0.25, 0.433013],[0., 0.],[1.,0.]]) * 5 + jnp.array([[-15,10]])
    mono3_sub_2 = jnp.array([[1.25, 0.433013],[2., 0.],[2.75, 0.433013],[2.5, 0.866025],[1.5, 0.866025]]) * 5 + jnp.array([[-15,10]])
    mono3_sub_3 = jnp.array([[1., 1.73205],[0.5, 1.73205],[0.5, 0.866025],[1.25, 0.433013],[1.5, 0.866025]]) * 5 + jnp.array([[-15,10]])
    mono3_sub_4 = jnp.array([[2., 0.866025],[2., 1.73205],[1.25, 2.16506],[1., 1.73205],[1.5, 0.866025]]) * 5 + jnp.array([[-15,10]])
    
    mono4_sub_1 = jnp.array([[1.25, 0.433013],[0.5, 0.866025],[-0.25, 0.433013],[0., 0.],[1.,0.]]) * 5 + jnp.array([[15,-10]])
    mono4_sub_2 = jnp.array([[1.25, 0.433013],[2., 0.],[2.75, 0.433013],[2.5, 0.866025],[1.5, 0.866025]]) * 5 + jnp.array([[15,-10]])
    mono4_sub_3 = jnp.array([[1., 1.73205],[0.5, 1.73205],[0.5, 0.866025],[1.25, 0.433013],[1.5, 0.866025]]) * 5 + jnp.array([[15,-10]])
    mono4_sub_4 = jnp.array([[2., 0.866025],[2., 1.73205],[1.25, 2.16506],[1., 1.73205],[1.5, 0.866025]]) * 5 + jnp.array([[15,-10]])
    
    mmono_sub_1 = jnp.array([[1.25, 0.433013],[0.5, 0.866025],[-0.25, 0.433013],[0., 0.],[1.,0.]]) * -5 + jnp.array([[35,15]])
    mmono_sub_2 = jnp.array([[1.25, 0.433013],[2., 0.],[2.75, 0.433013],[2.5, 0.866025],[1.5, 0.866025]]) * -5 + jnp.array([[35,15]])
    mmono_sub_3 = jnp.array([[1., 1.73205],[0.5, 1.73205],[0.5, 0.866025],[1.25, 0.433013],[1.5, 0.866025]]) * -5 + jnp.array([[35,15]])
    mmono_sub_4 = jnp.array([[2., 0.866025],[2., 1.73205],[1.25, 2.16506],[1., 1.73205],[1.5, 0.866025]]) * -5 + jnp.array([[35,15]])
    
    mmono2_sub_1 = jnp.array([[1.25, 0.433013],[0.5, 0.866025],[-0.25, 0.433013],[0., 0.],[1.,0.]]) * -5 + jnp.array([[-30,-10]])
    mmono2_sub_2 = jnp.array([[1.25, 0.433013],[2., 0.],[2.75, 0.433013],[2.5, 0.866025],[1.5, 0.866025]]) * -5 + jnp.array([[-30,-10]])
    mmono2_sub_3 = jnp.array([[1., 1.73205],[0.5, 1.73205],[0.5, 0.866025],[1.25, 0.433013],[1.5, 0.866025]]) * -5 + jnp.array([[-30,-10]])
    mmono2_sub_4 = jnp.array([[2., 0.866025],[2., 1.73205],[1.25, 2.16506],[1., 1.73205],[1.5, 0.866025]]) * -5 + jnp.array([[-30,-10]])
    
    mmono3_sub_1 = jnp.array([[1.25, 0.433013],[0.5, 0.866025],[-0.25, 0.433013],[0., 0.],[1.,0.]]) * -5 + jnp.array([[-15,30]])
    mmono3_sub_2 = jnp.array([[1.25, 0.433013],[2., 0.],[2.75, 0.433013],[2.5, 0.866025],[1.5, 0.866025]]) * -5 + jnp.array([[-15,30]])
    mmono3_sub_3 = jnp.array([[1., 1.73205],[0.5, 1.73205],[0.5, 0.866025],[1.25, 0.433013],[1.5, 0.866025]]) * -5 + jnp.array([[-15,30]])
    mmono3_sub_4 = jnp.array([[2., 0.866025],[2., 1.73205],[1.25, 2.16506],[1., 1.73205],[1.5, 0.866025]]) * -5 + jnp.array([[-15,30]])
    
    mmono4_sub_1 = jnp.array([[1.25, 0.433013],[0.5, 0.866025],[-0.25, 0.433013],[0., 0.],[1.,0.]]) * -5 + jnp.array([[15,-30]])
    mmono4_sub_2 = jnp.array([[1.25, 0.433013],[2., 0.],[2.75, 0.433013],[2.5, 0.866025],[1.5, 0.866025]]) * -5 + jnp.array([[15,-30]])
    mmono4_sub_3 = jnp.array([[1., 1.73205],[0.5, 1.73205],[0.5, 0.866025],[1.25, 0.433013],[1.5, 0.866025]]) * -5 + jnp.array([[15,-30]])
    mmono4_sub_4 = jnp.array([[2., 0.866025],[2., 1.73205],[1.25, 2.16506],[1., 1.73205],[1.5, 0.866025]]) * -5 + jnp.array([[15,-30]])
    
    triangle = jnp.array([[-10.,-10.],[10.,-10.],[-10.,10.]])
    r_0, theta_0 = get_initial_fill_shape(
        "monotile_1",
        [mono_sub_1,mono_sub_2,mono_sub_3,mono_sub_4,
         mono2_sub_1,mono2_sub_2,mono2_sub_3,mono2_sub_4,
         mono3_sub_1,mono3_sub_2,mono3_sub_3,mono3_sub_4,
         mono4_sub_1,mono4_sub_2,mono4_sub_3,mono4_sub_4,
         mmono_sub_1,mmono_sub_2,mmono_sub_3,mmono_sub_4,
         mmono2_sub_1,mmono2_sub_2,mmono2_sub_3,mmono2_sub_4,
         mmono3_sub_1,mmono3_sub_2,mmono3_sub_3,mmono3_sub_4,
         mmono4_sub_1,mmono4_sub_2,mmono4_sub_3,mmono4_sub_4],
        DEFAULT_BOX_SIZE,
        overwrite_cache=True
    )
    glu, c = glue_polygons_together([mono_sub_1,mono_sub_2,mono_sub_3,mono_sub_4])
    glu2, c2 = glue_polygons_together([mono2_sub_1,mono2_sub_2,mono2_sub_3,mono2_sub_4])
    glu3, c3 = glue_polygons_together([mono3_sub_1,mono3_sub_2,mono3_sub_3,mono3_sub_4])
    glu4, c4 = glue_polygons_together([mono4_sub_1,mono4_sub_2,mono4_sub_3,mono4_sub_4])
    mglu, mc = glue_polygons_together([mmono_sub_1,mmono_sub_2,mmono_sub_3,mmono_sub_4])
    mglu2, mc2 = glue_polygons_together([mmono2_sub_1,mmono2_sub_2,mmono2_sub_3,mmono2_sub_4])
    mglu3, mc3 = glue_polygons_together([mmono3_sub_1,mmono3_sub_2,mmono3_sub_3,mmono3_sub_4])
    mglu4, mc4 = glue_polygons_together([mmono4_sub_1,mmono4_sub_2,mmono4_sub_3,mmono4_sub_4])
    
    angle_hist_fig, angle_hist_ax = plt.subplots(figsize=(6,6))
    com_hist_fig, com_hist_ax = plt.subplots(figsize=(6,6))

<<<<<<< HEAD
    for v0 in [1., 2., 3., 4., 5., 6.,]:
        sim_params = {
            "dt": 0.01,
            "num_particles": 10000,
            "total_time": 5000.,
            "do_animation": True,
            "return_history": True,
            "v0":v0,
            "use_jit": True,
            "timesteps_per_frame": 10000
=======
    for v0 in [6.,]:
        sim_params = {
            "dt": 0.01,
            "num_particles": 10000,
            "total_time": 2.,
            "do_animation": True,
            "return_history": True,
            "v0": v0,
            "use_jit": False,
            "timesteps_per_frame": 2000
>>>>>>> 1bf7ad9b
            }

        r_history, theta_history, poly_history, com_history, angle_history, _ = run_sim(r_0, theta_0, [glu,glu2,glu3,glu4,mglu,mglu2,mglu3,mglu4], [c,c2,c3,c4,mc,mc2,mc3,mc4], sim_params, hell=False)

        times = jnp.linspace(0,sim_params["total_time"],len(r_history))

        param_name = r"$v_0$"
        scan_param_title = param_name + f" = {sim_params['v0']}"

        angle_hist_ax.set_title(f"Effect of {param_name} on polygon rotation\n"+get_parameter_report(param_name))
        angle_hist_ax.set_xlabel("Time (a.u.)")
        angle_hist_ax.set_ylabel("Polygon Angle (rad)")
        angle_hist_ax.plot(times,jnp.array(angle_history[0]),label=scan_param_title)
        angle_hist_ax.legend(loc='center left', bbox_to_anchor=(1.0, 0.5))
        angle_hist_fig.savefig(f"{PROJECT_DIR}/plots/angle_history.png",bbox_inches="tight")

        max_displacement = DEFAULT_BOX_SIZE/jnp.sqrt(2)
        com_hist_ax.set_title(f"Effect of {param_name} on Corner Docking Rate\n"+get_parameter_report(param_name))
        com_hist_ax.set_xlabel("Time (a.u.)")
        com_hist_ax.set_ylabel(r"Total Polygon Displacement (Normalized to $L/\sqrt{2}$)")
        com_hist_ax.plot(times,jnp.linalg.norm(jnp.array(com_history[0])/max_displacement,axis=1),label=scan_param_title)
        com_hist_ax.legend(loc='center left', bbox_to_anchor=(1.0, 0.5))
        com_hist_fig.savefig(f"{PROJECT_DIR}/plots/com_history.png",bbox_inches="tight")

        # r_0 = 0*r_0
        # theta_0 = 0*theta_0 - 3*jnp.pi/4
        # r_history, theta_history, poly_history, r_hell = run_sim(r_0, theta_0, [glu1,glu2], [c1,c2], sim_params, hell=False)

        animate_particles(r_history, theta_history, poly_history, DEFAULT_BOX_SIZE,title=scan_param_title)

if __name__ == "__main__":
    main()<|MERGE_RESOLUTION|>--- conflicted
+++ resolved
@@ -234,13 +234,9 @@
         return (jnp.array(r_history), jnp.array(theta_history),
                 poly_vertex_history,poly_com_history, poly_angle_history, r_hell)
     else:
-<<<<<<< HEAD
-        return r, theta, [sub_poly.get_vertices(centroids[i]+sub_com,angles[i]) for i,poly in enumerate(polygons) for sub_poly,sub_com in zip(poly.polygon_list,poly.get_relative_centroids(angles[i]))]
-=======
         return r, theta, [sub_poly.get_vertices(centroids[i] + sub_com,angles[i]) for i,poly in enumerate(polygons) for sub_poly,sub_com in zip(poly.polygon_list,poly.get_relative_centroids(angles[i]))]
         
         # return r, theta, [poly.get_vertices(centroids[i],angles[i]) for i,poly in enumerate(polygons)]
->>>>>>> 1bf7ad9b
 
 def do_many_sim_steps(
         rand_key: jnp.ndarray, 
@@ -454,7 +450,6 @@
     angle_hist_fig, angle_hist_ax = plt.subplots(figsize=(6,6))
     com_hist_fig, com_hist_ax = plt.subplots(figsize=(6,6))
 
-<<<<<<< HEAD
     for v0 in [1., 2., 3., 4., 5., 6.,]:
         sim_params = {
             "dt": 0.01,
@@ -465,18 +460,6 @@
             "v0":v0,
             "use_jit": True,
             "timesteps_per_frame": 10000
-=======
-    for v0 in [6.,]:
-        sim_params = {
-            "dt": 0.01,
-            "num_particles": 10000,
-            "total_time": 2.,
-            "do_animation": True,
-            "return_history": True,
-            "v0": v0,
-            "use_jit": False,
-            "timesteps_per_frame": 2000
->>>>>>> 1bf7ad9b
             }
 
         r_history, theta_history, poly_history, com_history, angle_history, _ = run_sim(r_0, theta_0, [glu,glu2,glu3,glu4,mglu,mglu2,mglu3,mglu4], [c,c2,c3,c4,mc,mc2,mc3,mc4], sim_params, hell=False)
